--- conflicted
+++ resolved
@@ -201,7 +201,6 @@
 
         <Content className="app-center-layout">
           {login ? (
-<<<<<<< HEAD
             <Layout className="app-content-layout">
               <Sider 
                 width={320}
@@ -213,7 +212,12 @@
               </Sider>
               <Layout className="app-right-layout">
                 <Content style={{ flex: 1 }}>
-                  <Conference onRef={this._onRef} client={this.client} />
+                  <Conference
+                    client={this.client}
+                    ref={ref => {
+                      this.conference = ref;
+                    }}
+                    />
                 </Content>
                 {
                   this.state.collapsed ? 
@@ -225,15 +229,6 @@
                 }
               </Layout>
             </Layout>
-           
-=======
-            <Conference
-              client={this.client}
-              ref={ref => {
-                this.conference = ref;
-              }}
-            />
->>>>>>> f0070b71
           ) : loading ? (
             <Spin size="large" tip="Connecting..." />
           ) : (
